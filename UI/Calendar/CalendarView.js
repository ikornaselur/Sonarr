--- conflicted
+++ resolved
@@ -37,12 +37,7 @@
                         $(element).children('.fc-event-inner').addClass(event.statusLevel);
                     },
                     eventClick    : function (event) {
-<<<<<<< HEAD
-                        var view = new EpisodeLayout({ model: event.model });
-                        App.modalRegion.show(view);
-=======
                         App.vent.trigger(App.Commands.ShowEpisodeDetails, {episode: event.model});
->>>>>>> 13a0df79
                     }
                 });
 
